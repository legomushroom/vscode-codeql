--- conflicted
+++ resolved
@@ -88,12 +88,14 @@
     this.getPanel().webview.postMessage(msg);
   }
 
-<<<<<<< HEAD
   public showResults(info: EvaluationInfo): void {
     this.showResultsAsync(info);
   }
 
   private async showResultsAsync(info: EvaluationInfo): Promise<void> {
+    if (info.result.resultType !== messages.QueryResultType.SUCCESS) {
+      return;
+    }
     this.postMessage({
       t: 'setState',
       resultsPath: Uri.file(info.query.resultsPath).with({ scheme: 'vscode-resource' }).toString(true),
@@ -113,36 +115,6 @@
     finally {
       fileReader.dispose();
     }
-=======
-  showResults(ctx: ExtensionContext, info: EvaluationInfo, k?: (rs: ResultSet[]) => void) {
-    if(info.result.resultType !== messages.QueryResultType.SUCCESS) {
-      return;
-    }
-    bqrs.parse(fs.createReadStream(info.query.resultsPath)).then(
-      parsed => {
-        if (k != undefined) {
-          k(parsed.results);
-        }
-        this.postMessage({
-          t: 'setState',
-          results: parsed.results,
-          database: info.database
-        });
-        const problemParser = ProblemResultsParser.tryFromResultSets(parsed);
-        if (problemParser) {
-          this.showProblemResultsAsDiagnostics(problemParser, info.query.dbItem);
-        }
-        else {
-          this.diagnosticCollection.clear();
-        }
-      }).catch((e: Error) => {
-        this.log("ERROR");
-        this.log(e.toString());
-        this.log(e.stack + '');
-        throw e;
-      });
-    this.getPanel().reveal();
->>>>>>> 7b573ee0
   }
 
   private async showProblemResultsAsDiagnostics(results: CustomResultSets<ProblemQueryResults>,
